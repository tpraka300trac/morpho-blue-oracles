--- conflicted
+++ resolved
@@ -5,15 +5,9 @@
 import {AggregatorV3Interface} from "chainlink/contracts/src/v0.8/interfaces/AggregatorV3Interface.sol";
 
 library DataFeedLib {
-<<<<<<< HEAD
-    /// @dev Performing some security checks and returns the latest price of a feed.
+    /// @dev Performing some security checks and returns the lateste price of a feed.
     /// @dev When feed is the address zero, returns 1.
-    function wrapPrice(AggregatorV3Interface feed) internal view returns (uint256) {
-=======
-    /// @dev Performing some security checks and returns the lateste price of a feed.
-    /// @dev When feed = address(0), returns 1.
     function getPrice(AggregatorV3Interface feed) internal view returns (uint256) {
->>>>>>> 6a805661
         if (address(feed) == address(0)) return 1;
         (, int256 answer,,,) = feed.latestRoundData();
         require(answer >= 0, ErrorsLib.NEGATIVE_ANSWER);
