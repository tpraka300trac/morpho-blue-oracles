--- conflicted
+++ resolved
@@ -40,26 +40,6 @@
 
     /// @inheritdoc IOracle
     function price() external view returns (uint256) {
-<<<<<<< HEAD
-        return _feedPrice(BASE_FEED) * SCALE_FACTOR / _feedPrice(QUOTE_FEED);
-    }
-
-    /// @dev Performing some security checks and returns the latest price of a feed.
-    /// @dev When feed is the address 0, returns 1.
-    function _feedPrice(AggregatorV3Interface feed) internal view returns (uint256) {
-        if (address(feed) == address(0)) return 1;
-        (, int256 answer,,,) = feed.latestRoundData();
-        require(answer >= 0, ErrorsLib.NEGATIVE_ANSWER);
-        return uint256(answer);
-    }
-
-    /// @dev Returns feed.decimals() if feed != address(0), else returns 0.
-
-    function _feedDecimals(AggregatorV3Interface feed) internal view returns (uint256) {
-        if (address(feed) == address(0)) return 0;
-        return feed.decimals();
-=======
         return (BASE_FEED.wrapPrice() * SCALE_FACTOR) / QUOTE_FEED.wrapPrice();
->>>>>>> 92759c07
     }
 }